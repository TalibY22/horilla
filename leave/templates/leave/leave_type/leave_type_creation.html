--- conflicted
+++ resolved
@@ -231,7 +231,7 @@
                             </div>
                         </div>
                     </div>
-<<<<<<< HEAD
+
                     <div class="col-sm-12 col-md-12">
                         <div class="oh-input-group oh-label__info">
                             <label for="id_employee_id" class="oh-label">{% trans "Assign to Employees" %}</label>
@@ -249,7 +249,7 @@
                         {{form.employee_id}}
                         {{form.employee_id.errors}}
                     </div>
-=======
+
                     {% if perms.leave.add_availableleave %}
                         <div class="col-sm-12 col-md-12">
                                 <div class="oh-input-group oh-label__info">
@@ -260,7 +260,7 @@
                                 {{form.employee_id.errors}}
                         </div>
                     {% endif %}
->>>>>>> 528a4d83
+
                     <div hidden>{{form.require_approval}}</div>
                     <div hidden>{{form.require_attachment}}</div>
                     <div hidden>{{form.exclude_company_leave}}</div>
